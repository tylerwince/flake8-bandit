"""Implementation of bandit security testing in Flake8."""
import ast
import configparser
import sys
from functools import lru_cache
from pathlib import Path
from typing import Dict, NamedTuple, Set

import pycodestyle
from flake8.options.config import ConfigFileFinder
from flake8 import utils as stdin_utils

from bandit.core.config import BanditConfig
from bandit.core.meta_ast import BanditMetaAst
from bandit.core.metrics import Metrics
from bandit.core.node_visitor import BanditNodeVisitor
from bandit.core.test_set import BanditTestSet


__version__ = "2.1.2"


class Flake8BanditConfig(NamedTuple):
    profile: Dict
    target_paths: Set
    excluded_paths: Set

    @classmethod
    @lru_cache(maxsize=32)
    def from_config_file(cls) -> "Flake8BanditConfig":
        # set defaults
        profile = {}
        target_paths = set()
        excluded_paths = set()

        # populate config from `.bandit` configuration file
        ini_file = ConfigFileFinder("bandit", None, None).local_config_files()
        config = configparser.ConfigParser()
        try:
            config.read(ini_file)
            bandit_config = {k: v for k, v in config.items("bandit")}

            # test-set profile
            if bandit_config.get("skips"):
                profile["exclude"] = (
                    bandit_config.get("skips").replace("S", "B").split(",")
                )
            if bandit_config.get("tests"):
                profile["include"] = (
                    bandit_config.get("tests").replace("S", "B").split(",")
                )

            # file include/exclude
            if bandit_config.get("targets"):
                paths = bandit_config.get("targets").split(",")
                for path in paths:
                    # convert absolute to relative
                    if path.startswith("/"):
                        path = "." + path
                    target_paths.add(Path(path))

            if bandit_config.get("exclude"):
                paths = bandit_config.get("exclude").split(",")
                for path in paths:
                    # convert absolute to relative
                    if path.startswith("/"):
                        path = "." + path
                    excluded_paths.add(Path(path))

        except (configparser.Error, KeyError, TypeError) as e:
            profile = {}
            if str(e) != "No section: 'bandit'":
                sys.stderr.write(f"Unable to parse config file: {e}")

        return cls(profile, target_paths, excluded_paths)


class BanditTester(object):
    """Flake8 class for checking code for bandit test errors.

    This class is necessary and used by flake8 to check the python
    file or files that are being tested.

    """

    name = "flake8-bandit"
    version = __version__

    def __init__(self, tree, filename, lines):
        self.filename = filename
        self.tree = tree
        self.lines = lines

    def _check_source(self):
        config = Flake8BanditConfig.from_config_file()

        # potentially exit early if bandit config tells us to
        filepath = Path(self.filename)
        filepaths = set(filepath.parents)
        filepaths.add(filepath)
        if (
            config.excluded_paths and config.excluded_paths.intersection(filepaths)
        ) or (
            config.target_paths
            and len(config.target_paths.intersection(filepaths)) == 0
        ):
            return []

<<<<<<< HEAD
        try:
            bnv = BanditNodeVisitor(
                fname=self.filename,
                fdata=None,
                metaast=BanditMetaAst(),
                testset=BanditTestSet(BanditConfig(), profile=config.profile),
                debug=False,
                nosec_lines=[],
                metrics=Metrics(),
            )
        except TypeError:
            # bandit < 1.7.3 (https://github.com/tylerwince/flake8-bandit/issues/21)
            bnv = BanditNodeVisitor(
                fname=self.filename,
                metaast=BanditMetaAst(),
                testset=BanditTestSet(BanditConfig(), profile=config.profile),
                debug=False,
                nosec_lines=[],
                metrics=Metrics(),
            )
=======
        bnv = BanditNodeVisitor(
            fname=self.filename,
            fdata=None,
            metaast=BanditMetaAst(),
            testset=BanditTestSet(BanditConfig(), profile=config.profile),
            debug=False,
            nosec_lines=[],
            metrics=Metrics(),
        )
>>>>>>> 16e60811
        bnv.generic_visit(self.tree)
        return [
            {
                # flake8-bugbear uses bandit default prefix 'B'
                # so this plugin replaces the 'B' with an 'S' for Security
                # See https://github.com/PyCQA/flake8-bugbear/issues/37
                "test_id": item.test_id.replace("B", "S"),
                "issue_text": item.text,
                "line_number": item.lineno,
            }
            for item in bnv.tester.results
        ]

    def run(self):
        """run will check file source through the bandit code linter."""

        if not self.tree or not self.lines:
            self._load_source()
        for warn in self._check_source():
            message = "%s %s" % (warn["test_id"], warn["issue_text"])
            yield (warn["line_number"], 0, message, type(self))

    def _load_source(self):
        """Loads the file in a way that auto-detects source encoding and deals
        with broken terminal encodings for stdin.

        Stolen from flake8_import_order because it's good.
        """

        if self.filename in ("stdin", "-", None):
            self.filename = "stdin"
            self.lines = stdin_utils.stdin_get_value().splitlines(True)
        else:
            self.lines = pycodestyle.readlines(self.filename)
        if not self.tree:
            self.tree = ast.parse("".join(self.lines))<|MERGE_RESOLUTION|>--- conflicted
+++ resolved
@@ -106,7 +106,7 @@
         ):
             return []
 
-<<<<<<< HEAD
+
         try:
             bnv = BanditNodeVisitor(
                 fname=self.filename,
@@ -127,17 +127,6 @@
                 nosec_lines=[],
                 metrics=Metrics(),
             )
-=======
-        bnv = BanditNodeVisitor(
-            fname=self.filename,
-            fdata=None,
-            metaast=BanditMetaAst(),
-            testset=BanditTestSet(BanditConfig(), profile=config.profile),
-            debug=False,
-            nosec_lines=[],
-            metrics=Metrics(),
-        )
->>>>>>> 16e60811
         bnv.generic_visit(self.tree)
         return [
             {
